--- conflicted
+++ resolved
@@ -42,15 +42,10 @@
     let this = self.clone();
     let packet_rx = this.inner.transport.packet();
     <T::Runtime as RuntimeLite>::spawn(async move {
-      loop {
+      'outer: loop {
         futures::select! {
           _ = shutdown_rx.recv().fuse() => {
-<<<<<<< HEAD
-            break;
-=======
-            tracing::debug!("memberlist: packet listener exits");
-            return;
->>>>>>> fe626a82
+            break 'outer;
           }
           packet = packet_rx.recv().fuse() => {
             match packet {
@@ -64,7 +59,7 @@
                 }
                 // If we got an error, which means on the other side the transport has been closed,
                 // so we need to return and shutdown the packet listener
-                break;
+                break 'outer;
               },
             }
           }
