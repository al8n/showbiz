use std::{
  sync::{
    atomic::{AtomicIsize, AtomicU32, Ordering},
    Arc,
  },
  time::{Duration, Instant},
};

use crate::{suspicion::Suspicioner, types::Epoch};

use super::{
  base::Memberlist,
  delegate::Delegate,
  error::Error,
  suspicion::Suspicion,
  transport::Transport,
  types::{Alive, Dead, IndirectPing, NodeState, Ping, PushNodeState, SmallVec, State, Suspect},
  Member, Members,
};

use agnostic_lite::{AsyncSpawner, RuntimeLite};

use futures::{stream::FuturesUnordered, FutureExt, StreamExt};
use nodecraft::{resolver::AddressResolver, CheapClone, Node};
use rand::{seq::SliceRandom, Rng};

/// Exports the state unit test cases.
#[cfg(any(test, feature = "test"))]
pub mod tests;

mod ack_manager;
pub(crate) use ack_manager::*;

#[viewit::viewit]
#[derive(Debug)]
pub(crate) struct LocalNodeState<I, A> {
  server: Arc<NodeState<I, A>>,
  incarnation: Arc<AtomicU32>,
  state_change: Epoch,
  /// The current state of the node
  state: State,
}

impl<I, A> Clone for LocalNodeState<I, A> {
  fn clone(&self) -> Self {
    Self {
      server: self.server.clone(),
      incarnation: self.incarnation.clone(),
      state_change: self.state_change,
      state: self.state,
    }
  }
}

impl<I, A> core::ops::Deref for LocalNodeState<I, A> {
  type Target = NodeState<I, A>;

  fn deref(&self) -> &Self::Target {
    &self.server
  }
}

impl<I, A> LocalNodeState<I, A> {
  #[inline]
  pub(crate) fn dead_or_left(&self) -> bool {
    self.state == State::Dead || self.state == State::Left
  }
}

// private implementation
impl<T, D> Memberlist<T, D>
where
  T: Transport,
  D: Delegate<Id = T::Id, Address = <T::Resolver as AddressResolver>::ResolvedAddress>,
{
  /// Returns a usable sequence number in a thread safe way
  #[inline]
  pub(crate) fn next_sequence_number(&self) -> u32 {
    self
      .inner
      .hot
      .sequence_num
      .fetch_add(1, std::sync::atomic::Ordering::SeqCst)
      + 1
  }

  /// Returns the next incarnation number in a thread safe way
  #[inline]
  pub(crate) fn next_incarnation(&self) -> u32 {
    self
      .inner
      .hot
      .incarnation
      .fetch_add(1, std::sync::atomic::Ordering::SeqCst)
      + 1
  }

  /// Adds the positive offset to the incarnation number.
  #[inline]
  pub(crate) fn skip_incarnation(&self, offset: u32) -> u32 {
    self
      .inner
      .hot
      .incarnation
      .fetch_add(offset, std::sync::atomic::Ordering::SeqCst)
      + offset
  }

  /// Used to get the current estimate of the number of nodes
  #[inline]
  pub(crate) fn estimate_num_nodes(&self) -> u32 {
    self
      .inner
      .hot
      .num_nodes
      .load(std::sync::atomic::Ordering::SeqCst)
  }

  #[inline]
  pub(crate) fn has_shutdown(&self) -> bool {
    self.inner.shutdown_tx.is_closed()
  }

  #[inline]
  pub(crate) fn has_left(&self) -> bool {
    self
      .inner
      .hot
      .leave
      .load(std::sync::atomic::Ordering::SeqCst)
  }
}

// ---------------------------------Crate methods-------------------------------
impl<T, D> Memberlist<T, D>
where
  D: Delegate<Id = T::Id, Address = <T::Resolver as AddressResolver>::ResolvedAddress>,
  T: Transport,
{
  /// Does a complete state exchange with a specific node.
  pub(crate) async fn push_pull_node(
    &self,
    id: Node<T::Id, <T::Resolver as AddressResolver>::ResolvedAddress>,
    join: bool,
  ) -> Result<(), Error<T, D>> {
    #[cfg(feature = "metrics")]
    let now = Instant::now();
    #[cfg(feature = "metrics")]
    scopeguard::defer!(
      metrics::histogram!("memberlist.push_pull_node", self.inner.opts.metric_labels.iter()).record(now.elapsed().as_millis() as f64);
    );
    // Read remote state
    let data = self.send_and_receive_state(&id, join).await?;
    self.merge_remote_state(data).await
  }

  pub(crate) async fn dead_node(
    &self,
    memberlist: &mut Members<T, D>,
    d: Dead<T::Id>,
  ) -> Result<(), Error<T, D>> {
    // let node = d.node.clone();
    let idx = match memberlist.node_map.get(d.node()) {
      Some(idx) => *idx,
      // If we've never heard about this node before, ignore it
      None => return Ok(()),
    };

    let state = &mut memberlist.nodes[idx];
    // Ignore old incarnation numbers
    if d.incarnation() < state.state.incarnation.load(Ordering::Acquire) {
      return Ok(());
    }

    // Clear out any suspicion timer that may be in effect.
    state.suspicion = None;

    // Ignore if node is already dead
    if state.state.dead_or_left() {
      return Ok(());
    }

    let incarnation = d.incarnation();
    let is_dead_self = d.node() == d.from();
    let is_self = state.id().eq(self.local_id());

    // Check if this is us
    if is_self {
      // If we are not leaving we need to refute
      if !self.has_left() {
        self.refute(state, incarnation).await;
        tracing::warn!(
          "memberlist.state: refuting a dead message (from: {})",
          d.from()
        );
        return Ok(()); // Do not mark ourself dead
      }

      // If we are leaving, we broadcast and wait
      self
        .broadcast_notify(
          d.node().cheap_clone(),
          d.into(),
          Some(self.inner.leave_broadcast_tx.clone()),
        )
        .await;
    } else {
      self.broadcast(d.node().cheap_clone(), d.into()).await;
    }

    #[cfg(feature = "metrics")]
    {
      metrics::counter!("memberlist.msg.dead", self.inner.opts.metric_labels.iter()).increment(1);
    }

    // Update the state
    state
      .state
      .incarnation
      .store(incarnation, Ordering::Release);

    // If the dead message was send by the node itself, mark it is left
    // instead of dead.
    if is_dead_self {
      state.state.state = State::Left;
    } else {
      state.state.state = State::Dead;
    }
    state.state.state_change = Epoch::now();

    // notify of death
    if let Some(ref delegate) = self.delegate {
      delegate.notify_leave(state.state.server.clone()).await;
    }

    Ok(())
  }

  pub(crate) async fn suspect_node(&self, s: Suspect<T::Id>) -> Result<(), Error<T, D>> {
    let mut mu = self.inner.nodes.write().await;

    let Some(&idx) = mu.node_map.get(s.node()) else {
      return Ok(());
    };

    let state = &mut mu.nodes[idx];
    // Ignore old incarnation numbers
    if s.incarnation() < state.state.incarnation.load(Ordering::Relaxed) {
      return Ok(());
    }

    // See if there's a suspicion timer we can confirm. If the info is new
    // to us we will go ahead and re-gossip it. This allows for multiple
    // independent confirmations to flow even when a node probes a node
    // that's already suspect.
    if let Some(timer) = &mut state.suspicion {
      if timer.confirm(s.from()).await {
        self.broadcast(s.node().cheap_clone(), s.into()).await;
      }
      return Ok(());
    }

    // Ignore non-alive nodes
    if state.state.state != State::Alive {
      return Ok(());
    }

    // If this is us we need to refute, otherwise re-broadcast
    let snode = s.node().cheap_clone();
    let sfrom = s.from().cheap_clone();
    let sincarnation = s.incarnation();
    if state.id().eq(self.local_id()) {
      self.refute(&state.state, s.incarnation()).await;
      tracing::warn!(
        "memberlist.state: refuting a suspect message (from: {})",
        s.from()
      );
      // Do not mark ourself suspect
      return Ok(());
    } else {
      self.broadcast(s.node().clone(), s.into()).await;
    }

    #[cfg(feature = "metrics")]
    {
      metrics::counter!(
        "memberlist.msg.suspect",
        self.inner.opts.metric_labels.iter()
      )
      .increment(1);
    }

    // Update the state
    state
      .state
      .incarnation
      .store(sincarnation, Ordering::Relaxed);
    state.state.state = State::Suspect;
    let change_time = Epoch::now();
    state.state.state_change = change_time;

    // Setup a suspicion timer. Given that we don't have any known phase
    // relationship with our peers, we set up k such that we hit the nominal
    // timeout two probe intervals short of what we expect given the suspicion
    // multiplier.
    let mut k = self.inner.opts.suspicion_mult as isize - 2;

    // If there aren't enough nodes to give the expected confirmations, just
    // set k to 0 to say that we don't expect any. Note we subtract 2 from n
    // here to take out ourselves and the node being probed.
    let n = self.estimate_num_nodes() as isize;
    if n - 2 < k {
      k = 0;
    }

    // Compute the timeouts based on the size of the cluster.
    let min = suspicion_timeout(
      self.inner.opts.suspicion_mult,
      n as usize,
      self.inner.opts.probe_interval,
    );
    let max = min * (self.inner.opts.suspicion_max_timeout_mult as u32);

    let this = self.clone();
    state.suspicion = Some(Suspicion::new(
      sfrom,
      k,
      min,
      max,
      Suspicioner::new(
        this,
        snode,
        change_time,
        sincarnation,
        #[cfg(feature = "metrics")]
        k,
      ),
    ));
    Ok(())
  }

  /// Invoked by the network layer when we get a message about a
  /// live node.
  pub(crate) async fn alive_node(
    &self,
    alive: Alive<T::Id, <T::Resolver as AddressResolver>::ResolvedAddress>,
    notify_tx: Option<async_channel::Sender<()>>,
    bootstrap: bool,
  ) {
    let mut memberlist = self.inner.nodes.write().await;

    // It is possible that during a Leave(), there is already an aliveMsg
    // in-queue to be processed but blocked by the locks above. If we let
    // that aliveMsg process, it'll cause us to re-join the cluster. This
    // ensures that we don't.
    if self.has_left() && alive.node().id().eq(&self.inner.id) {
      return;
    }

    let anode = alive.node();
    let server = Arc::new(
      NodeState::new(
        anode.id().cheap_clone(),
        anode.address().cheap_clone(),
        State::Alive,
      )
      .with_meta(alive.meta().cheap_clone())
      .with_protocol_version(alive.protocol_version())
      .with_delegate_version(alive.delegate_version()),
    );
    // Invoke the Alive delegate if any. This can be used to filter out
    // alive messages based on custom logic. For example, using a cluster name.
    // Using a merge delegate is not enough, as it is possible for passive
    // cluster merging to still occur.
    if let Some(delegate) = &self.delegate {
      if let Err(e) = delegate.notify_alive(server.clone()).await {
        tracing::warn!(local = %self.inner.id, peer = %anode, err=%e, "memberlist.state: ignoring alive message");
        return;
      }
    }

    let mut updates_node = false;
    if let Some(idx) = memberlist.node_map.get(anode.id()) {
      // Check if this address is different than the existing node unless the old node is dead.
      let state = &memberlist.nodes[*idx].state;
      if state.address() != alive.node().address() {
        if let Err(err) = self.inner.transport.blocked_address(anode.address()) {
          tracing::warn!(local = %self.inner.id, remote = %anode, err=%err, "memberlist.state: rejected IP update from {} to {} for node {}", alive.node().id(), state.address(), anode.address());
          return;
        };

        // If DeadNodeStateReclaimTime is configured, check if enough time has elapsed since the node died.
        let can_reclaim = self.inner.opts.dead_node_reclaim_time > Duration::ZERO
          && state.state_change.elapsed() > self.inner.opts.dead_node_reclaim_time;

        // Allow the address to be updated if a dead node is being replaced.
        if state.state == State::Left || (state.state == State::Dead && can_reclaim) {
          tracing::info!(local = %self.inner.id, "memberlist.state: updating address for left or failed node {} from {} to {}", state.id(), state.address(), alive.node().address());
          updates_node = true;
        } else {
          tracing::error!(local = %self.inner.id, "memberlist.state: conflicting address for {}(mine: {}, theirs: {}, old state: {})", state.id(), state.address(), alive.node(), state.state);

          // Inform the conflict delegate if provided
          if let Some(delegate) = self.delegate.as_ref() {
            delegate
              .notify_conflict(state.server.cheap_clone(), Arc::new(NodeState::from(alive)))
              .await;
          }
          return;
        }
      }
    } else {
      if let Err(err) = self.inner.transport.blocked_address(anode.address()) {
        tracing::warn!(local = %self.inner.id, remote = %anode, err=%err, "memberlist.state: rejected node");
        return;
      };

      let state = LocalNodeState {
        server,
        incarnation: Arc::new(AtomicU32::new(0)),
        state_change: Epoch::now(),
        state: State::Dead,
      };

      // Get a random offset. This is important to ensure
      // the failure detection bound is low on average. If all
      // nodes did an append, failure detection bound would be
      // very high.
      let n = memberlist.nodes.len();
      let offset = random_offset(n);

      // Add at the end and swap with the node at the offset
      memberlist.nodes.push(Member {
        state: state.clone(),
        suspicion: None,
      });
      memberlist.nodes.swap(n, offset);

      // Add to map
      memberlist.node_map.insert(anode.id().cheap_clone(), offset);
      let id = memberlist.nodes[n].state.id().clone();
      *memberlist.node_map.get_mut(&id).unwrap() = n;

      // Update numNodeStates after we've added a new node
      self.inner.hot.num_nodes.fetch_add(1, Ordering::Relaxed);
    }

    let idx = memberlist.node_map.get(anode.id()).copied().unwrap();
    let member = &mut memberlist.nodes[idx];
    let local_incarnation = member.state.incarnation.load(Ordering::Relaxed);
    // Bail if the incarnation number is older, and this is not about us
    let is_local_node = anode.id().eq(&self.inner.id);
    if !updates_node && !is_local_node && alive.incarnation() <= local_incarnation {
      return;
    }
    // Bail if strictly less and this is about us
    if is_local_node && alive.incarnation() < local_incarnation {
      return;
    }

    // Clear out any suspicion timer that may be in effect.
    member.suspicion = None;

    // Store the old state and meta data
    let old_state = member.state.state;
    let old_meta = member.meta().cheap_clone();

    // If this is us we need to refute, otherwise re-broadcast
    if !bootstrap && is_local_node {
      let (pv, dv) = (member.protocol_version(), member.delegate_version());

      // If the Incarnation is the same, we need special handling, since it
      // possible for the following situation to happen:
      // 1) Start with configuration C, join cluster
      // 2) Hard fail / Kill / Shutdown
      // 3) Restart with configuration C', join cluster
      //
      // In this case, other nodes and the local node see the same incarnation,
      // but the values may not be the same. For this reason, we always
      // need to do an equality check for this Incarnation. In most cases,
      // we just ignore, but we may need to refute.
      //
      if alive.incarnation() == local_incarnation
        && alive.meta() == member.meta()
        && alive.protocol_version() == pv
        && alive.delegate_version() == dv
      {
        return;
      }
      self.refute(&member.state, alive.incarnation()).await;
      tracing::warn!(local = %self.inner.id, peer = %alive.node(), local_meta = ?member.meta(), remote_meta = ?alive.meta(), "memberlist.state: refuting an alive message");
    } else {
      self
        .broadcast_notify(
          alive.node().id().cheap_clone(),
          alive.cheap_clone().into(),
          notify_tx,
        )
        .await;

      // Update the state and incarnation number
      member
        .state
        .incarnation
        .store(alive.incarnation(), Ordering::Release);
      member.state.server = Arc::new(NodeState::from(alive));
      if member.state.state != State::Alive {
        member.state.state = State::Alive;
        member.state.state_change = Epoch::now();
      }
    }

    // Update metrics
    #[cfg(feature = "metrics")]
    {
      metrics::counter!("memberlist.msg.alive", self.inner.opts.metric_labels.iter()).increment(1);
    }

    // Notify the delegate of any relevant updates
    if let Some(delegate) = &self.delegate {
      if old_state == State::Dead || old_state == State::Left {
        // if Dead/Left -> Alive, notify of join
        delegate
          .notify_join(member.state.server.cheap_clone())
          .await
      } else if old_meta.ne(member.state.meta()) {
        // if Meta changed, trigger an update notification
        delegate
          .notify_update(member.state.server.cheap_clone())
          .await
      }
    }
  }

  pub(crate) async fn merge_state<'a>(
    &'a self,
    remote: &'a [PushNodeState<T::Id, <T::Resolver as AddressResolver>::ResolvedAddress>],
  ) {
    let mut futs = remote
      .iter()
      .map(|r| {
        let state = match r.state() {
          State::Alive => StateMessage::Alive(
            Alive::new(r.incarnation(), r.node())
              .with_meta(r.meta().cheap_clone())
              .with_protocol_version(r.protocol_version())
              .with_delegate_version(r.delegate_version()),
          ),
          State::Left => StateMessage::Left(Dead::new(
            r.incarnation(),
            r.id().cheap_clone(),
            self.local_id().cheap_clone(),
          )),
          // If the remote node believes a node is dead, we prefer to
          // suspect that node instead of declaring it dead instantly
          State::Dead | State::Suspect => StateMessage::Suspect(Suspect::new(
            r.incarnation(),
            r.id().cheap_clone(),
            self.local_id().cheap_clone(),
          )),
          _ => unreachable!(),
        };
        state.run(self)
      })
      .collect::<FuturesUnordered<_>>();

    while futs.next().await.is_some() {}
  }
}

enum StateMessage<T: Transport> {
  Alive(Alive<T::Id, <T::Resolver as AddressResolver>::ResolvedAddress>),
  Left(Dead<T::Id>),
  Suspect(Suspect<T::Id>),
}

impl<T: Transport> StateMessage<T> {
  async fn run<D>(self, s: &Memberlist<T, D>)
  where
    D: Delegate<Id = T::Id, Address = <T::Resolver as AddressResolver>::ResolvedAddress>,
  {
    match self {
      StateMessage::Alive(alive) => s.alive_node(alive, None, false).await,
      StateMessage::Left(dead) => {
        let id = dead.node().cheap_clone();
        let mut memberlist = s.inner.nodes.write().await;
        if let Err(e) = s.dead_node(&mut memberlist, dead).await {
          tracing::error!(id=%id, err=%e, "memberlist.state: fail to dead node");
        }
      }
      StateMessage::Suspect(suspect) => {
        let id = suspect.node().cheap_clone();
        if let Err(e) = s.suspect_node(suspect).await {
          tracing::error!(id=%id, err=%e, "memberlist.state: fail to suspect node");
        }
      }
    }
  }
}

// -------------------------------Private Methods--------------------------------

#[inline]
fn move_dead_nodes<T, D>(nodes: &mut [Member<T, D>], gossip_to_the_dead_time: Duration) -> usize
where
  D: Delegate<Id = T::Id, Address = <T::Resolver as AddressResolver>::ResolvedAddress>,
  T: Transport,
{
  let mut num_dead = 0;

  let n = nodes.len();
  let mut i = 0;

  while i < n - num_dead {
    let node = &nodes[i];
    if !node.state.dead_or_left() {
      i += 1;
      continue;
    }

    // Respect the gossip to the dead interval
    if node.state.state_change.elapsed() <= gossip_to_the_dead_time {
      i += 1;
      continue;
    }

    // Move this node to the end
    nodes.swap(i, n - num_dead - 1);
    num_dead += 1;
  }

  n - num_dead
}

macro_rules! bail_trigger {
  ($fn:ident) => {
    paste::paste! {
      async fn [<trigger _ $fn>](&self, stagger: Duration, interval: Duration, stop_rx: async_channel::Receiver<()>) -> <<T::Runtime as RuntimeLite>::Spawner as AsyncSpawner>::JoinHandle<()>
      {
        let this = self.clone();
        // Use a random stagger to avoid syncronizing
        let rand_stagger = random_stagger(stagger);
        <T::Runtime as RuntimeLite>::spawn(async move {
          let delay = <T::Runtime as RuntimeLite>::sleep(rand_stagger);

          futures::select! {
            _ = delay.fuse() => {},
            _ = stop_rx.recv().fuse() => {
              tracing::debug!(concat!("memberlist.state: ", stringify!($fn), " trigger exits"));
              return;
            },
          }

          let mut timer = <T::Runtime as RuntimeLite>::interval(interval);
<<<<<<< HEAD
          'outer: loop {
            futures::select_biased! {
              _ = stop_rx.recv().fuse() => {
                break 'outer;
              }
              _ = futures::StreamExt::next(&mut timer).fuse() => {
                if this.inner.shutdown_tx.is_closed() {
                  break 'outer;
                }
                let shutdown = this.$fn(&stop_rx).await;
                if shutdown {
                  break 'outer;
                }
=======
          loop {
            futures::select! {
              _ = futures::StreamExt::next(&mut timer).fuse() => {
                this.$fn(&stop_rx).await;
              }
              _ = stop_rx.recv().fuse() => {
                tracing::debug!(concat!("memberlist.state: ", stringify!($fn), " trigger exits"));
                return;
>>>>>>> fe626a82
              }
            }
          }

          tracing::debug!(concat!("memberlist.state: ", stringify!($fn), " trigger exits"));
        })
      }
    }
  };
}

impl<T, D> Memberlist<T, D>
where
  D: Delegate<Id = T::Id, Address = <T::Resolver as AddressResolver>::ResolvedAddress>,
  T: Transport,
{
  /// Used to ensure the Tick is performed periodically.
  pub(crate) async fn schedule(&self, shutdown_rx: async_channel::Receiver<()>) {
    let handles = self.inner.handles.borrow();
    // Create a new probeTicker
    if self.inner.opts.probe_interval > Duration::ZERO {
      handles.push(
        self
          .trigger_probe(
            self.inner.opts.probe_interval,
            self.inner.opts.probe_interval,
            shutdown_rx.clone(),
          )
          .await,
      );
    }

    // Create a push pull ticker if needed
    if self.inner.opts.push_pull_interval > Duration::ZERO {
      handles.push(self.trigger_push_pull(shutdown_rx.clone()).await);
    }

    // Create a gossip ticker if needed
    if self.inner.opts.gossip_interval > Duration::ZERO && self.inner.opts.gossip_nodes > 0 {
      handles.push(
        self
          .trigger_gossip(
            self.inner.opts.gossip_interval,
            self.inner.opts.gossip_interval,
            shutdown_rx.clone(),
          )
          .await,
      );
    }
  }

  bail_trigger!(probe);

  bail_trigger!(gossip);

  async fn trigger_push_pull(
    &self,
    stop_rx: async_channel::Receiver<()>,
  ) -> <<T::Runtime as RuntimeLite>::Spawner as AsyncSpawner>::JoinHandle<()> {
    let interval = self.inner.opts.push_pull_interval;
    let this = self.clone();
    // Use a random stagger to avoid syncronizing
    let mut rng = rand::thread_rng();
    let rand_stagger = Duration::from_millis(rng.gen_range(0..interval.as_millis() as u64));

    <T::Runtime as RuntimeLite>::spawn(async move {
      futures::select! {
        _ = <T::Runtime as RuntimeLite>::sleep(rand_stagger).fuse() => {},
        _ = stop_rx.recv().fuse() => {
          tracing::debug!("memberlist.state: push pull trigger exits");
          return;
        },
      }

      // Tick using a dynamic timer
      loop {
        let tick_time = push_pull_scale(interval, this.estimate_num_nodes() as usize);
        let mut timer = <T::Runtime as RuntimeLite>::interval(tick_time);
        futures::select! {
          _ = futures::StreamExt::next(&mut timer).fuse() => {
            this.push_pull().await;
          }
          _ = stop_rx.recv().fuse() => {
            tracing::debug!("memberlist.state: push pull trigger exits");
            return;
          },
        }
      }
    })
  }

  // Used to perform a single round of failure detection and gossip
<<<<<<< HEAD
  // FIX(al8n): maybe an infinite loop happening here when graceful shutdown.
  async fn probe(&self, shutdown_rx: &async_channel::Receiver<()>) -> bool {
    // Track the number of indexes we've considered probing
    let mut num_check = 0;
    loop {
      match shutdown_rx.try_recv() {
        Ok(_) => return true,
        Err(async_channel::TryRecvError::Empty) => {}
        Err(async_channel::TryRecvError::Closed) => return true,
      }

      let memberlist = self.inner.nodes.read().await;
      let num_nodes = memberlist.nodes.len();
      // Make sure we don't wrap around infinitely
      if num_check >= num_nodes {
        return false;
      }

      // Handle the wrap around case
      let probe_index = self.inner.probe_index.load(Ordering::Acquire);
      if probe_index >= num_nodes {
        drop(memberlist);
        self.reset_nodes().await;
        self.inner.probe_index.store(0, Ordering::Release);
        num_check += 1;
        continue;
      }
=======
  // TODO(al8n): maybe an infinite loop happening here when graceful shutdown.
  // use shutdown_rx for temporary fix.
  async fn probe(&self, shutdown_rx: &async_channel::Receiver<()>) {
    // Track the number of indexes we've considered probing
    let mut num_check = 0;
    loop {
      futures::select_biased! {
        _ = shutdown_rx.recv().fuse() => return,
        default => {
          let memberlist = self.inner.nodes.read().await;
          let num_nodes = memberlist.nodes.len();
          // Make sure we don't wrap around infinitely
          if num_check >= num_nodes {
            return;
          }

          // Handle the wrap around case
          let probe_index = self.inner.probe_index.load(Ordering::Acquire);
          if probe_index >= num_nodes {
            drop(memberlist);
            self.reset_nodes().await;
            self.inner.probe_index.store(0, Ordering::Release);
            num_check += 1;
            continue;
          }

          // Determine if we should probe this node
          let mut skip = false;
          let node = memberlist.nodes[probe_index].state.clone();
          if node.dead_or_left() || node.id() == self.local_id() {
            skip = true;
          }
>>>>>>> fe626a82

          // Potentially skip
          drop(memberlist);
          self.inner.probe_index.store(probe_index + 1, Ordering::Release);
          if skip {
            num_check += 1;
            continue;
          }

<<<<<<< HEAD
      // Potentially skip
      drop(memberlist);
      self.inner.probe_index.fetch_add(1, Ordering::AcqRel);
      if skip {
        num_check += 1;
        continue;
      }

      // Probe the specific node
      self.probe_node(&node).await;
      return false;
=======
          // Probe the specific node
          self.probe_node(&node).await;
          return;
        }
      }
>>>>>>> fe626a82
    }
  }

  async fn probe_node(
    &self,
    target: &LocalNodeState<T::Id, <T::Resolver as AddressResolver>::ResolvedAddress>,
  ) {
    #[cfg(feature = "metrics")]
    let now = Instant::now();
    #[cfg(feature = "metrics")]
    scopeguard::defer! {
      metrics::histogram!("memberlist.probe_node", self.inner.opts.metric_labels.iter()).record(now.elapsed().as_millis() as f64);
    }

    // We use our health awareness to scale the overall probe interval, so we
    // slow down if we detect problems. The ticker that calls us can handle
    // us running over the base interval, and will skip missed ticks.
    let probe_interval = self
      .inner
      .awareness
      .scale_timeout(self.inner.opts.probe_interval);

    #[cfg(feature = "metrics")]
    {
      if probe_interval > self.inner.opts.probe_interval {
        metrics::counter!(
          "memberlist.degraded.probe",
          self.inner.opts.metric_labels.iter()
        )
        .increment(1);
      }
    }

    // Prepare a ping message and setup an ack handler.
    let ping = Ping::new(
      self.next_sequence_number(),
      self.advertise_node(),
      target.node(),
    );

    let (ack_tx, ack_rx) = async_channel::bounded(self.inner.opts.indirect_checks + 1);
    let (nack_tx, nack_rx) = async_channel::bounded(self.inner.opts.indirect_checks + 1);

    // Mark the sent time here, which should be after any pre-processing but
    // before system calls to do the actual send. This probably over-reports
    // a bit, but it's the best we can do. We had originally put this right
    // after the I/O, but that would sometimes give negative RTT measurements
    // which was not desirable.
    let sent = Instant::now();
    // Send a ping to the node. If this node looks like it's suspect or dead,
    // also tack on a suspect message so that it has a chance to refute as
    // soon as possible.
    let deadline = sent + probe_interval;
    self.inner.ack_manager.set_probe_channels(
      ping.sequence_number(),
      ack_tx.clone(),
      Some(nack_tx),
      sent,
      probe_interval,
    );

    let awareness_delta = AtomicIsize::new(0);
    scopeguard::defer!(self
      .inner
      .awareness
      .apply_delta(awareness_delta.load(Ordering::Acquire)));

    if target.state == State::Alive {
      match self
        .send_msg(target.address(), ping.cheap_clone().into())
        .await
      {
        Ok(_) => {}
        Err(e) => {
          tracing::error!(local = %self.inner.id, remote = %target.id(), err=%e, "memberlist.state: failed to send ping by unreliable connection");
          if e.is_remote_failure() {
            return self
              .handle_remote_failure(
                target,
                ping.sequence_number(),
                &ack_rx,
                &nack_rx,
                deadline,
                &awareness_delta,
              )
              .await;
          }

          return;
        }
      }
    } else {
      let suspect = Suspect::new(
        target.incarnation.load(Ordering::SeqCst),
        target.id().cheap_clone(),
        self.local_id().cheap_clone(),
      );
      match self
        .transport_send_packets(
          target.address(),
          [ping.cheap_clone().into(), suspect.into()].into(),
        )
        .await
      {
        Ok(_) => {}
        Err(e) => {
          tracing::error!(local = %self.inner.id, remote = %target.id(), err=%e, "memberlist.state: failed to send compound ping and suspect message by unreliable connection");
          if e.is_remote_failure() {
            return self
              .handle_remote_failure(
                target,
                ping.sequence_number(),
                &ack_rx,
                &nack_rx,
                deadline,
                &awareness_delta,
              )
              .await;
          }

          return;
        }
      }
    }

    // Arrange for our self-awareness to get updated. At this point we've
    // sent the ping, so any return statement means the probe succeeded
    // which will improve our health until we get to the failure scenarios
    // at the end of this function, which will alter this delta variable
    // accordingly.
    awareness_delta.store(-1, Ordering::Release);

    let delegate = self.delegate.as_ref();

    // Wait for response or round-trip-time.
    futures::select! {
      v = ack_rx.recv().fuse() => {
        match v {
          Ok(v) => {
            if v.complete {
              if let Some(delegate) = delegate {
                let rtt = v.timestamp.elapsed();
                tracing::trace!(local = %self.inner.id, remote = %target.id(), "memberlist.state: notify ping complete ack");
                delegate.notify_ping_complete(target.server.cheap_clone(), rtt, v.payload).await;
              }

              return;
            }

            // As an edge case, if we get a timeout, we need to re-enqueue it
            // here to break out of the select below.
            if !v.complete {
              if let Err(e) = ack_tx.send(v).await {
                tracing::error!(local = %self.inner.id, remote = %target.id(), err=%e, "memberlist.state: failed to re-enqueue UDP ping ack");
              }
            }
          }
          Err(e) => {
            // This branch should never be reached, if there's an error in your log, please report an issue.
            tracing::debug!(local = %self.inner.id, remote = %target.id(), err = %e, "memberlist.state: failed unreliable connection ping (ack channel closed)");
          }
        }
      },
      _ = <T::Runtime as RuntimeLite>::sleep(self.inner.opts.probe_timeout).fuse() => {
        // Note that we don't scale this timeout based on awareness and
        // the health score. That's because we don't really expect waiting
        // longer to help get UDP through. Since health does extend the
        // probe interval it will give the TCP fallback more time, which
        // is more active in dealing with lost packets, and it gives more
        // time to wait for indirect acks/nacks.
        tracing::debug!(local = %self.inner.id, remote = %target.id(), "memberlist.state: failed unreliable connection ping (timeout reached)");
      }
    }

    self
      .handle_remote_failure(
        target,
        ping.sequence_number(),
        &ack_rx,
        &nack_rx,
        deadline,
        &awareness_delta,
      )
      .await
  }

  async fn handle_remote_failure(
    &self,
    target: &LocalNodeState<T::Id, <T::Resolver as AddressResolver>::ResolvedAddress>,
    ping_sequence_number: u32,
    ack_rx: &async_channel::Receiver<AckMessage>,
    nack_rx: &async_channel::Receiver<()>,
    deadline: Instant,
    awareness_delta: &AtomicIsize,
  ) {
    // Get some random live nodes.
    let nodes = {
      let nodes = self
        .inner
        .nodes
        .read()
        .await
        .nodes
        .iter()
        .filter_map(|m| {
          if m.id() == &self.inner.id || m.id() == target.id() || m.state.state != State::Alive {
            None
          } else {
            Some(m.state.server.cheap_clone())
          }
        })
        .collect::<SmallVec<_>>();
      random_nodes(self.inner.opts.indirect_checks, nodes)
    };

    // Attempt an indirect ping.
    let expected_nacks = nodes.len() as isize;
    let ind = IndirectPing::new(ping_sequence_number, self.advertise_node(), target.node());

    let mut futs = nodes.into_iter().map(|peer| {
      let ind = ind.cheap_clone();
      async move {
        match self
          .send_msg(peer.address(), ind.into())
          .await {
          Ok(_) => {},
          Err(e) => {
            tracing::error!(local = %self.inner.id, remote = %peer, err=%e, "memberlist.state: failed to send indirect unreliable ping");
          }
        }
      }
    }).collect::<futures::stream::FuturesUnordered<_>>();

    while futs.next().await.is_some() {}

    // Also make an attempt to contact the node directly over TCP. This
    // helps prevent confused clients who get isolated from UDP traffic
    // but can still speak TCP (which also means they can possibly report
    // misinformation to other nodes via anti-entropy), avoiding flapping in
    // the cluster.
    //
    // This is a little unusual because we will attempt a TCP ping to any
    // member who understands version 3 of the protocol, regardless of
    // which protocol version we are speaking. That's why we've included a
    // config option to turn this off if desired.
    let (fallback_tx, fallback_rx) = async_channel::bounded(1);

    let mut disable_reliable_pings = self.inner.opts.disable_promised_pings;
    if let Some(delegate) = self.delegate.as_ref() {
      disable_reliable_pings |= delegate.disable_promised_pings(target.id());
    }
    if !disable_reliable_pings {
      let target_addr = target.address().cheap_clone();
      let this = self.clone();
      <T::Runtime as RuntimeLite>::spawn_detach(async move {
        scopeguard::defer!(fallback_tx.close(););
        match this
          .send_ping_and_wait_for_ack(&target_addr, ind.into(), deadline)
          .await
        {
          Ok(did_contact) => {
            // The error should never happen, because we do not drop the rx,
            // handle error here for good manner, and if you see this log, please
            // report an issue.
            if let Err(e) = fallback_tx.send(did_contact).await {
              tracing::error!(local = %this.inner.id, remote_addr = %target_addr, err=%e, "memberlist.state: failed to send fallback");
            }
          }
          Err(e) => {
            tracing::error!(local = %this.inner.id, remote_addr = %target_addr, err=%e, "memberlist.state: failed to send ping by reliable connection");
            // The error should never happen, because we do not drop the rx,
            // handle error here for good manner, and if you see this log, please
            // report an issue.
            if let Err(e) = fallback_tx.send(false).await {
              tracing::error!(local = %this.inner.id, remote_addr = %target_addr, err=%e, "memberlist.state: failed to send fallback");
            }
          }
        }
      });
    }

    // Wait for the acks or timeout. Note that we don't check the fallback
    // channel here because we want to issue a warning below if that's the
    // *only* way we hear back from the peer, so we have to let this time
    // out first to allow the normal unreliable-connection-based acks to come in.
    futures::select! {
      v = ack_rx.recv().fuse() => {
        if let Ok(v) = v {
          if v.complete {
            return;
          }
        }
      }
    }

    // Finally, poll the fallback channel. The timeouts are set such that
    // the channel will have something or be closed without having to wait
    // any additional time here.
    if !disable_reliable_pings {
      futures::pin_mut!(fallback_rx);
      while let Some(did_contact) = fallback_rx.next().await {
        if did_contact {
          tracing::warn!(local = %self.inner.id, remote = %target.id(), "memberlist.state: was able to connect to target over reliable connection but unreliable probes failed, network may be misconfigured");
          return;
        }
      }
    }

    // Update our self-awareness based on the results of this failed probe.
    // If we don't have peers who will send nacks then we penalize for any
    // failed probe as a simple health metric. If we do have peers to nack
    // verify, then we can use that as a more sophisticated measure of self-
    // health because we assume them to be working, and they can help us
    // decide if the probed node was really dead or if it was something wrong
    // with ourselves.
    awareness_delta.store(0, Ordering::Release);
    if expected_nacks > 0 {
      let nack_count = nack_rx.len() as isize;
      if nack_count < expected_nacks {
        awareness_delta.fetch_add(expected_nacks - nack_count, Ordering::AcqRel);
      }
    } else {
      awareness_delta.fetch_add(1, Ordering::AcqRel);
    }

    // No acks received from target, suspect it as failed.
    tracing::info!(local = %self.inner.id, remote = %target.id(), "memberlist.state: suspecting has failed, no acks received");
    let s = Suspect::new(
      target.incarnation.load(Ordering::SeqCst),
      target.id().cheap_clone(),
      self.local_id().cheap_clone(),
    );
    if let Err(e) = self.suspect_node(s).await {
      tracing::error!(local = %self.inner.id, remote = %target.id(), err=%e, "memberlist.state: failed to suspect node");
    }
  }

  /// Used when the tick wraps around. It will reap the
  /// dead nodes and shuffle the node list.
  async fn reset_nodes(&self) {
    let mut memberlist = self.inner.nodes.write().await;

    // Move dead nodes, but respect gossip to the dead interval
    let dead_idx = move_dead_nodes(
      &mut memberlist.nodes,
      self.inner.opts.gossip_to_the_dead_time,
    );

    // Trim the nodes to exclude the dead nodes and deregister the dead nodes
    let mut i = 0;
    let num_remove = memberlist.node_map.len() - dead_idx;
    while i < num_remove {
      let node = memberlist.nodes.pop().unwrap();
      memberlist.node_map.remove(node.state.id());
      i += 1;
    }

    // Update num_nodes after we've trimmed the dead nodes
    self
      .inner
      .hot
      .num_nodes
      .store(dead_idx as u32, Ordering::Release);

    // Shuffle live nodes
    memberlist.shuffle(&mut rand::thread_rng());
  }

  /// Invoked every GossipInterval period to broadcast our gossip
  /// messages to a few random nodes.
<<<<<<< HEAD
  async fn gossip(&self, shutdown_rx: &async_channel::Receiver<()>) -> bool {
    futures::select_biased! {
      _ = shutdown_rx.recv().fuse() => true,
=======
  async fn gossip(&self, shutdown_rx: &async_channel::Receiver<()>) {
    futures::select_biased! {
      _ = shutdown_rx.recv().fuse() => {},
>>>>>>> fe626a82
      default => {
        #[cfg(feature = "metrics")]
        let now = Instant::now();
        #[cfg(feature = "metrics")]
        scopeguard::defer!(
          metrics::histogram!("memberlist.gossip", self.inner.opts.metric_labels.iter()).record(now.elapsed().as_millis() as f64);
        );

        // Get some random live, suspect, or recently dead nodes
        let nodes = {
          let nodes = self
            .inner
            .nodes
            .read()
            .await
            .nodes
            .iter()
            .filter_map(|m| {
              if m.state.id() == &self.inner.id {
                return None;
              }

              match m.state.state {
                State::Alive | State::Suspect => Some(m.state.server.clone()),
                State::Dead => {
                  if m.state.state_change.elapsed() > self.inner.opts.gossip_to_the_dead_time {
                    None
                  } else {
                    Some(m.state.server.clone())
                  }
                }
                _ => None,
              }
            })
            .collect::<SmallVec<_>>();
          random_nodes(self.inner.opts.gossip_nodes, nodes)
        };

        // Compute the bytes available
        let bytes_avail =
          self.inner.transport.max_payload_size() - self.inner.transport.packets_header_overhead();
        let futs = nodes.into_iter().map(|server| async move {
          // Get any pending broadcasts
          let msgs = match self
            .get_broadcast_with_prepend(
              Default::default(),
              self.inner.transport.packet_overhead(),
              bytes_avail,
            )
            .await
          {
            Ok(msgs) => msgs,
            Err(e) => {
              tracing::error!(err = %e, "memberlist.state: failed to get broadcast messages from {}", server);
              return None;
            }
          };
          if msgs.is_empty() {
            return None;
          }

          Some((server.address().cheap_clone(), msgs))
        }).collect::<FuturesUnordered<_>>();

        futs
          .filter_map(|batch| async { batch })
          .for_each_concurrent(None, |(addr, mut msgs)| async move {
            let fut = if msgs.len() == 1 {
              futures::future::Either::Left(async {
                // Send single message as is
                if let Err(e) = self.transport_send_packet(&addr, msgs.pop().unwrap()).await {
                  tracing::error!(err = %e, "memberlist.state: failed to send gossip to {}", addr);
                }
              })
            } else {
              futures::future::Either::Right(async {
                // Otherwise create and send one or more compound messages
                if let Err(e) = self.transport_send_packets(&addr, msgs).await {
                  tracing::error!(err = %e, "memberlist.state: failed to send gossip to {}", addr);
                }
              })
            };

            fut.await
          })
          .await;
<<<<<<< HEAD
        false
=======
>>>>>>> fe626a82
      },
    }
  }

  /// invoked periodically to randomly perform a complete state
  /// exchange. Used to ensure a high level of convergence, but is also
  /// reasonably expensive as the entire state of this node is exchanged
  /// with the other node.
  async fn push_pull(&self) {
    // get a random live node
    let nodes = {
      let nodes = self
        .inner
        .nodes
        .read()
        .await
        .nodes
        .iter()
        .filter_map(|n| {
          if n.state.id() == &self.inner.id || n.state.state != State::Alive {
            None
          } else {
            Some(n.state.server.clone())
          }
        })
        .collect::<SmallVec<_>>();
      random_nodes(1, nodes)
    };

    if nodes.is_empty() {
      return;
    }

    let server = &nodes[0];
    // Attempt a push pull
    if let Err(e) = self.push_pull_node(server.node(), false).await {
      tracing::error!(err = %e, "memberlist.state: push/pull with {} failed", server.id());
    }
  }

  /// Gossips an alive message in response to incoming information that we
  /// are suspect or dead. It will make sure the incarnation number beats the given
  /// accusedInc value, or you can supply 0 to just get the next incarnation number.
  /// This alters the node state that's passed in so this MUST be called while the
  /// nodeLock is held.
  async fn refute(
    &self,
    state: &LocalNodeState<T::Id, <T::Resolver as AddressResolver>::ResolvedAddress>,
    accused_inc: u32,
  ) {
    // Make sure the incarnation number beats the accusation.
    let mut inc = self.next_incarnation();
    if accused_inc >= inc {
      inc = self.skip_incarnation(accused_inc - inc + 1);
    }
    state.incarnation.store(inc, Ordering::Relaxed);

    // Decrease our health because we are being asked to refute a problem.
    self.inner.awareness.apply_delta(1);

    // Format and broadcast an alive message.
    let anode = Node::new(state.id().cheap_clone(), state.address().cheap_clone());
    let a = Alive::new(inc, anode)
      .with_meta(state.meta().cheap_clone())
      .with_protocol_version(state.protocol_version())
      .with_delegate_version(state.delegate_version());
    self.broadcast(a.node().id().cheap_clone(), a.into()).await;
  }
}

#[inline]
fn suspicion_timeout(suspicion_mult: usize, n: usize, interval: Duration) -> Duration {
  let node_scale = ((n as f64).max(1.0)).log10().max(1.0);
  let interval = interval * (suspicion_mult as u32);
  let interval = (interval.as_millis() as f64 * node_scale * 1000.0) as u64;
  Duration::from_millis(interval / 1000)
}

/// push_pull_scale is used to scale the time interval at which push/pull
/// syncs take place. It is used to prevent network saturation as the
/// cluster size grows
#[inline]
fn push_pull_scale(interval: Duration, n: usize) -> Duration {
  /// the minimum number of nodes
  /// before we start scaling the push/pull timing. The scale
  /// effect is the log2(NodeStates) - log2(pushPullScale). This means
  /// that the 33rd node will cause us to double the interval,
  /// while the 65th will triple it.
  const PUSH_PULL_SCALE_THRESHOLD: usize = 32;

  // Don't scale until we cross the threshold
  if n <= PUSH_PULL_SCALE_THRESHOLD {
    return interval;
  }

  let multiplier = (f64::log2(n as f64) - f64::log2(PUSH_PULL_SCALE_THRESHOLD as f64)).ceil() + 1.0;
  interval * multiplier as u32
}

#[inline]
fn random_offset(n: usize) -> usize {
  if n == 0 {
    return 0;
  }
  (rand::random::<u32>() % (n as u32)) as usize
}

#[inline]
fn random_nodes<I, A>(
  k: usize,
  mut nodes: SmallVec<Arc<NodeState<I, A>>>,
) -> SmallVec<Arc<NodeState<I, A>>> {
  let n = nodes.len();
  if n == 0 {
    return SmallVec::new();
  }

  // The modified Fisher-Yates algorithm, but up to 3*n times to ensure exhaustive search for small n.
  let rounds = 3 * n;
  let mut i = 0;

  while i < rounds && i < n {
    let j = rand::random::<usize>() % (n - i) + i;
    nodes.swap(i, j);
    i += 1;
    if i >= k && i >= rounds {
      break;
    }
  }

  nodes.truncate(k);
  nodes
}

#[inline]
fn random_stagger(duration: Duration) -> Duration {
  let mut rng = rand::thread_rng();
  Duration::from_nanos(rng.gen_range(0..u64::MAX) % (duration.as_nanos() as u64))
}

#[test]
fn test_random_stagger() {
  let d = Duration::from_millis(1);
  let stagger = random_stagger(d);
  assert!(stagger <= d, "bad stagger");
}

#[test]
fn test_push_pull_scale() {
  let sec = Duration::from_secs(1);
  for i in 0..=32 {
    let s = push_pull_scale(sec, i);
    assert_eq!(s, sec, "Bad time scale {s:?}");
  }

  for i in 33..=64 {
    let s = push_pull_scale(sec, i);
    assert_eq!(s, sec * 2, "Bad time scale {s:?}");
  }

  for i in 65..=128 {
    let s = push_pull_scale(sec, i);
    assert_eq!(s, sec * 3, "Bad time scale {s:?}");
  }
}

#[test]
fn test_suspicion_timeout() {
  let timeouts: &[(usize, Duration)] = &[
    (5, Duration::from_millis(1000)),
    (10, Duration::from_millis(1000)),
    (50, Duration::from_secs_f64(1.698666666)),
    (100, Duration::from_millis(2000)),
    (500, Duration::from_secs_f64(2.698666666)),
    (1000, Duration::from_millis(3000)),
  ];

  for (n, expected) in timeouts {
    let actual = suspicion_timeout(3, *n, Duration::from_secs(1)) / 3;
    assert_eq!(actual, *expected);
  }
}

#[test]
fn test_random_offset() {
  let mut vals = std::collections::HashSet::new();
  for _ in 0..100 {
    let offset = random_offset(2 << 30);
    assert!(!vals.contains(&offset), "got collision");
    vals.insert(offset);
  }
}

#[test]
fn test_random_offset_zero() {
  let offset = random_offset(0);
  assert_eq!(offset, 0, "bad offset");
}<|MERGE_RESOLUTION|>--- conflicted
+++ resolved
@@ -652,7 +652,6 @@
           }
 
           let mut timer = <T::Runtime as RuntimeLite>::interval(interval);
-<<<<<<< HEAD
           'outer: loop {
             futures::select_biased! {
               _ = stop_rx.recv().fuse() => {
@@ -662,20 +661,7 @@
                 if this.inner.shutdown_tx.is_closed() {
                   break 'outer;
                 }
-                let shutdown = this.$fn(&stop_rx).await;
-                if shutdown {
-                  break 'outer;
-                }
-=======
-          loop {
-            futures::select! {
-              _ = futures::StreamExt::next(&mut timer).fuse() => {
                 this.$fn(&stop_rx).await;
-              }
-              _ = stop_rx.recv().fuse() => {
-                tracing::debug!(concat!("memberlist.state: ", stringify!($fn), " trigger exits"));
-                return;
->>>>>>> fe626a82
               }
             }
           }
@@ -768,7 +754,6 @@
   }
 
   // Used to perform a single round of failure detection and gossip
-<<<<<<< HEAD
   // FIX(al8n): maybe an infinite loop happening here when graceful shutdown.
   async fn probe(&self, shutdown_rx: &async_channel::Receiver<()>) -> bool {
     // Track the number of indexes we've considered probing
@@ -796,50 +781,14 @@
         num_check += 1;
         continue;
       }
-=======
-  // TODO(al8n): maybe an infinite loop happening here when graceful shutdown.
-  // use shutdown_rx for temporary fix.
-  async fn probe(&self, shutdown_rx: &async_channel::Receiver<()>) {
-    // Track the number of indexes we've considered probing
-    let mut num_check = 0;
-    loop {
-      futures::select_biased! {
-        _ = shutdown_rx.recv().fuse() => return,
-        default => {
-          let memberlist = self.inner.nodes.read().await;
-          let num_nodes = memberlist.nodes.len();
-          // Make sure we don't wrap around infinitely
-          if num_check >= num_nodes {
-            return;
-          }
-
-          // Handle the wrap around case
-          let probe_index = self.inner.probe_index.load(Ordering::Acquire);
-          if probe_index >= num_nodes {
-            drop(memberlist);
-            self.reset_nodes().await;
-            self.inner.probe_index.store(0, Ordering::Release);
-            num_check += 1;
-            continue;
-          }
-
-          // Determine if we should probe this node
-          let mut skip = false;
-          let node = memberlist.nodes[probe_index].state.clone();
-          if node.dead_or_left() || node.id() == self.local_id() {
-            skip = true;
-          }
->>>>>>> fe626a82
-
-          // Potentially skip
-          drop(memberlist);
-          self.inner.probe_index.store(probe_index + 1, Ordering::Release);
-          if skip {
-            num_check += 1;
-            continue;
-          }
-
-<<<<<<< HEAD
+
+      // Determine if we should probe this node
+      let mut skip = false;
+      let node = memberlist.nodes[probe_index].state.clone();
+      if node.dead_or_left() || node.id() == self.local_id() {
+        skip = true;
+      }
+
       // Potentially skip
       drop(memberlist);
       self.inner.probe_index.fetch_add(1, Ordering::AcqRel);
@@ -851,13 +800,6 @@
       // Probe the specific node
       self.probe_node(&node).await;
       return false;
-=======
-          // Probe the specific node
-          self.probe_node(&node).await;
-          return;
-        }
-      }
->>>>>>> fe626a82
     }
   }
 
@@ -1228,15 +1170,9 @@
 
   /// Invoked every GossipInterval period to broadcast our gossip
   /// messages to a few random nodes.
-<<<<<<< HEAD
   async fn gossip(&self, shutdown_rx: &async_channel::Receiver<()>) -> bool {
     futures::select_biased! {
       _ = shutdown_rx.recv().fuse() => true,
-=======
-  async fn gossip(&self, shutdown_rx: &async_channel::Receiver<()>) {
-    futures::select_biased! {
-      _ = shutdown_rx.recv().fuse() => {},
->>>>>>> fe626a82
       default => {
         #[cfg(feature = "metrics")]
         let now = Instant::now();
@@ -1323,10 +1259,7 @@
             fut.await
           })
           .await;
-<<<<<<< HEAD
         false
-=======
->>>>>>> fe626a82
       },
     }
   }
